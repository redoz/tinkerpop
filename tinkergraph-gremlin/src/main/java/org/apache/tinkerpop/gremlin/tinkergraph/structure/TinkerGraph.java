/*
 * Licensed to the Apache Software Foundation (ASF) under one
 * or more contributor license agreements.  See the NOTICE file
 * distributed with this work for additional information
 * regarding copyright ownership.  The ASF licenses this file
 * to you under the Apache License, Version 2.0 (the
 * "License"); you may not use this file except in compliance
 * with the License.  You may obtain a copy of the License at
 *
 * http://www.apache.org/licenses/LICENSE-2.0
 *
 * Unless required by applicable law or agreed to in writing,
 * software distributed under the License is distributed on an
 * "AS IS" BASIS, WITHOUT WARRANTIES OR CONDITIONS OF ANY
 * KIND, either express or implied.  See the License for the
 * specific language governing permissions and limitations
 * under the License.
 */
package org.apache.tinkerpop.gremlin.tinkergraph.structure;

import org.apache.commons.configuration.BaseConfiguration;
import org.apache.commons.configuration.Configuration;
import org.apache.tinkerpop.gremlin.process.computer.GraphComputer;
import org.apache.tinkerpop.gremlin.process.traversal.TraversalStrategies;
import org.apache.tinkerpop.gremlin.structure.Edge;
import org.apache.tinkerpop.gremlin.structure.Element;
import org.apache.tinkerpop.gremlin.structure.Graph;
import org.apache.tinkerpop.gremlin.structure.Transaction;
import org.apache.tinkerpop.gremlin.structure.Vertex;
import org.apache.tinkerpop.gremlin.structure.VertexProperty;
<<<<<<< HEAD
import org.apache.tinkerpop.gremlin.structure.io.Io;
=======
import org.apache.tinkerpop.gremlin.structure.io.IoCore;
import org.apache.tinkerpop.gremlin.structure.io.gryo.GryoMapper;
>>>>>>> 78cfe5b1
import org.apache.tinkerpop.gremlin.structure.util.ElementHelper;
import org.apache.tinkerpop.gremlin.structure.util.GraphFactory;
import org.apache.tinkerpop.gremlin.structure.util.StringFactory;
import org.apache.tinkerpop.gremlin.tinkergraph.process.computer.TinkerGraphComputer;
import org.apache.tinkerpop.gremlin.tinkergraph.process.computer.TinkerGraphComputerView;
import org.apache.tinkerpop.gremlin.tinkergraph.process.traversal.strategy.optimization.TinkerGraphStepStrategy;

import java.io.File;
import java.io.IOException;
import java.util.Collections;
import java.util.Iterator;
import java.util.Map;
import java.util.Objects;
import java.util.Set;
import java.util.UUID;
import java.util.concurrent.ConcurrentHashMap;
import java.util.concurrent.atomic.AtomicLong;
import java.util.stream.Stream;

/**
 * An in-sideEffects, reference implementation of the property graph interfaces provided by Gremlin3.
 *
 * @author Marko A. Rodriguez (http://markorodriguez.com)
 * @author Stephen Mallette (http://stephen.genoprime.com)
 */
@Graph.OptIn(Graph.OptIn.SUITE_STRUCTURE_STANDARD)
@Graph.OptIn(Graph.OptIn.SUITE_STRUCTURE_INTEGRATE)
@Graph.OptIn(Graph.OptIn.SUITE_STRUCTURE_PERFORMANCE)
@Graph.OptIn(Graph.OptIn.SUITE_PROCESS_STANDARD)
@Graph.OptIn(Graph.OptIn.SUITE_PROCESS_COMPUTER)
@Graph.OptIn(Graph.OptIn.SUITE_PROCESS_PERFORMANCE)
@Graph.OptIn(Graph.OptIn.SUITE_GROOVY_PROCESS_STANDARD)
@Graph.OptIn(Graph.OptIn.SUITE_GROOVY_PROCESS_COMPUTER)
@Graph.OptIn(Graph.OptIn.SUITE_GROOVY_ENVIRONMENT)
@Graph.OptIn(Graph.OptIn.SUITE_GROOVY_ENVIRONMENT_INTEGRATE)
@Graph.OptIn(Graph.OptIn.SUITE_GROOVY_ENVIRONMENT_PERFORMANCE)
public final class TinkerGraph implements Graph {

    static {
        TraversalStrategies.GlobalCache.registerStrategies(TinkerGraph.class, TraversalStrategies.GlobalCache.getStrategies(Graph.class).clone().addStrategies(TinkerGraphStepStrategy.instance()));
    }

    private static final Configuration EMPTY_CONFIGURATION = new BaseConfiguration() {{
        this.setProperty(Graph.GRAPH, TinkerGraph.class.getName());
    }};

    public static final String CONFIG_VERTEX_ID = "gremlin.tinkergraph.vertexIdManager";
    public static final String CONFIG_EDGE_ID = "gremlin.tinkergraph.edgeIdManager";
    public static final String CONFIG_VERTEX_PROPERTY_ID = "gremlin.tinkergraph.vertexPropertyIdManager";
    public static final String CONFIG_DEFAULT_VERTEX_PROPERTY_CARDINALITY = "gremlin.tinkergraph.defaultVertexPropertyCardinality";
    public static final String CONFIG_GRAPH_LOCATION = "gremlin.tinkergraph.graphLocation";
    public static final String CONFIG_GRAPH_FORMAT = "gremlin.tinkergraph.graphFormat";

    private final TinkerGraphFeatures features = new TinkerGraphFeatures();

    protected AtomicLong currentId = new AtomicLong(-1l);
    protected Map<Object, Vertex> vertices = new ConcurrentHashMap<>();
    protected Map<Object, Edge> edges = new ConcurrentHashMap<>();

    protected TinkerGraphVariables variables = null;
    protected TinkerGraphComputerView graphComputerView = null;
    protected TinkerIndex<TinkerVertex> vertexIndex = null;
    protected TinkerIndex<TinkerEdge> edgeIndex = null;

    protected final IdManager<?> vertexIdManager;
    protected final IdManager<?> edgeIdManager;
    protected final IdManager<?> vertexPropertyIdManager;
    protected final VertexProperty.Cardinality defaultVertexPropertyCardinality;

    private final Configuration configuration;
    private final String graphLocation;
    private final String graphFormat;

    /**
     * An empty private constructor that initializes {@link TinkerGraph}.
     */
    private TinkerGraph(final Configuration configuration) {
        this.configuration = configuration;
        vertexIdManager = selectIdManager(configuration, CONFIG_VERTEX_ID, Vertex.class);
        edgeIdManager = selectIdManager(configuration, CONFIG_EDGE_ID, Edge.class);
        vertexPropertyIdManager = selectIdManager(configuration, CONFIG_VERTEX_PROPERTY_ID, VertexProperty.class);
        defaultVertexPropertyCardinality = VertexProperty.Cardinality.valueOf(
                configuration.getString(CONFIG_DEFAULT_VERTEX_PROPERTY_CARDINALITY, VertexProperty.Cardinality.single.name()));

        graphLocation = configuration.getString(CONFIG_GRAPH_LOCATION, null);
        graphFormat = configuration.getString(CONFIG_GRAPH_FORMAT, null);

        if ((graphLocation != null && null == graphFormat) || (null == graphLocation && graphFormat != null))
            throw new IllegalStateException(String.format("The %s and %s must both be specified if either is present",
                    CONFIG_GRAPH_LOCATION, CONFIG_GRAPH_FORMAT));

        if (graphLocation != null) loadGraph();
    }

    /**
     * Open a new {@link TinkerGraph} instance.
     * <p/>
     * <b>Reference Implementation Help:</b> If a {@link Graph} implementation does not require a {@code Configuration}
     * (or perhaps has a default configuration) it can choose to implement a zero argument
     * {@code open()} method. This is an optional constructor method for TinkerGraph. It is not enforced by the Gremlin
     * Test Suite.
     */
    public static TinkerGraph open() {
        return open(EMPTY_CONFIGURATION);
    }

    /**
     * Open a new {@code TinkerGraph} instance.
     * <p/>
     * <b>Reference Implementation Help:</b> This method is the one use by the {@link GraphFactory} to instantiate
     * {@link Graph} instances.  This method must be overridden for the Structure Test Suite to pass. Implementers have
     * latitude in terms of how exceptions are handled within this method.  Such exceptions will be considered
     * implementation specific by the test suite as all test generate graph instances by way of
     * {@link GraphFactory}. As such, the exceptions get generalized behind that facade and since
     * {@link GraphFactory} is the preferred method to opening graphs it will be consistent at that level.
     *
     * @param configuration the configuration for the instance
     * @return a newly opened {@link Graph}
     */
    public static TinkerGraph open(final Configuration configuration) {
        return new TinkerGraph(configuration);
    }

    ////////////// STRUCTURE API METHODS //////////////////

    @Override
    public Vertex addVertex(final Object... keyValues) {
        ElementHelper.legalPropertyKeyValueArray(keyValues);
        Object idValue = vertexIdManager.convert(ElementHelper.getIdValue(keyValues).orElse(null));
        final String label = ElementHelper.getLabelValue(keyValues).orElse(Vertex.DEFAULT_LABEL);

        if (null != idValue) {
            if (this.vertices.containsKey(idValue))
                throw Exceptions.vertexWithIdAlreadyExists(idValue);
        } else {
            idValue = vertexIdManager.getNextId(this);
        }

        final Vertex vertex = new TinkerVertex(idValue, label, this);
        this.vertices.put(vertex.id(), vertex);

        ElementHelper.attachProperties(vertex, VertexProperty.Cardinality.list, keyValues);
        return vertex;
    }

    @Override
    public <C extends GraphComputer> C compute(final Class<C> graphComputerClass) {
        if (!graphComputerClass.equals(TinkerGraphComputer.class))
            throw Graph.Exceptions.graphDoesNotSupportProvidedGraphComputer(graphComputerClass);
        return (C) new TinkerGraphComputer(this);
    }

    @Override
    public GraphComputer compute() {
        return new TinkerGraphComputer(this);
    }

    @Override
    public Variables variables() {
        if (null == this.variables)
            this.variables = new TinkerGraphVariables();
        return this.variables;
    }

    @Override
    public <I extends Io> I io(final Io.Builder<I> builder) {
        return (I) builder.graph(this).registry(TinkerIoRegistry.getInstance()).create();
    }

    @Override
    public String toString() {
        return StringFactory.graphString(this, "vertices:" + this.vertices.size() + " edges:" + this.edges.size());
    }

    public void clear() {
        this.vertices.clear();
        this.edges.clear();
        this.variables = null;
        this.currentId.set(-1l);
        this.vertexIndex = null;
        this.edgeIndex = null;
        this.graphComputerView = null;
    }

    @Override
    public void close() {
        if (graphLocation != null) saveGraph();
    }

    @Override
    public Transaction tx() {
        throw Exceptions.transactionsNotSupported();
    }

    @Override
    public Configuration configuration() {
        return configuration;
    }

    @Override
    public Iterator<Vertex> vertices(final Object... vertexIds) {
        return createElementIterator(Vertex.class, vertices, vertexIdManager, vertexIds);
    }

    @Override
    public Iterator<Edge> edges(final Object... edgeIds) {
        return createElementIterator(Edge.class, edges, edgeIdManager, edgeIds);
    }

    private void loadGraph() {
        final File f = new File(graphLocation);
        if (f.exists() && f.isFile()) {
            try {
                if (graphFormat.equals("graphml")) {
                    io(IoCore.graphml()).readGraph(graphLocation);
                } else if (graphFormat.equals("graphson")) {
                    io(IoCore.graphson()).readGraph(graphLocation);
                } else if (graphFormat.equals("gryo")) {
                    io(IoCore.gryo()).readGraph(graphLocation);
                }
            } catch (IOException ioe) {
                throw new RuntimeException(String.format("Could not load graph at %s with %s", graphLocation, graphFormat));
            }
        }
    }

    private void saveGraph() {
        final File f = new File(graphLocation);
        if (f.exists()) f.delete();

        try {
            if (graphFormat.equals("graphml")) {
                io(IoCore.graphml()).writeGraph(graphLocation);
            } else if (graphFormat.equals("graphson")) {
                io(IoCore.graphson()).writeGraph(graphLocation);
            } else if (graphFormat.equals("gryo")) {
                io(IoCore.gryo()).writeGraph(graphLocation);
            }
        } catch (IOException ioe) {
            throw new RuntimeException(String.format("Could not save graph at %s with %s", graphLocation, graphFormat));
        }
    }

    private <T extends Element> Iterator<T> createElementIterator(final Class<T> clazz, final Map<Object, T> elements,
                                                                  final IdManager idManager,
                                                                  final Object... ids) {
        if (0 == ids.length) {
            return elements.values().iterator();
        } else {
            // base the conversion function on the first item in the id list as the expectation is that these
            // id values will be a uniform list
            if (clazz.isAssignableFrom(ids[0].getClass())) {
                // based on the first item assume all vertices in the argument list
                if (!Stream.of(ids).allMatch(id -> clazz.isAssignableFrom(id.getClass())))
                    throw Graph.Exceptions.idArgsMustBeEitherIdOrElement();

                // got a bunch of Elements - have to look each upup because it might be an Attachable instance or
                // other implementation. the assumption is that id conversion is not required for detached
                // stuff - doesn't seem likely someone would detach a Titan vertex then try to expect that
                // vertex to be findable in OrientDB
                return Stream.of(ids).map(id -> elements.get(((T) id).id())).filter(Objects::nonNull).iterator();
            } else {
                final Class<?> firstClass = ids[0].getClass();
                if (!Stream.of(ids).map(Object::getClass).allMatch(firstClass::equals))
                    throw Graph.Exceptions.idArgsMustBeEitherIdOrElement();
                return Stream.of(ids).map(id -> idManager.convert(id)).map(elements::get).filter(Objects::nonNull).iterator();
            }
        }
    }

    /**
     * Return TinkerGraph feature set.
     * <p/>
     * <b>Reference Implementation Help:</b> Implementers only need to implement features for which there are
     * negative or instance configured features.  By default, all
     * {@link org.apache.tinkerpop.gremlin.structure.Graph.Features} return true.
     */
    @Override
    public Features features() {
        return features;
    }

    public class TinkerGraphFeatures implements Features {

        private final TinkerGraphGraphFeatures graphFeatures = new TinkerGraphGraphFeatures();

        private final TinkerGraphEdgeFeatures edgeFeatures = new TinkerGraphEdgeFeatures();
        private final TinkerGraphVertexFeatures vertexFeatures = new TinkerGraphVertexFeatures();
        private TinkerGraphFeatures() {
        }

        @Override
        public GraphFeatures graph() {
            return graphFeatures;
        }

        @Override
        public EdgeFeatures edge() {
            return edgeFeatures;
        }

        @Override
        public VertexFeatures vertex() {
            return vertexFeatures;
        }

        @Override
        public String toString() {
            return StringFactory.featureString(this);
        }

    }
    public class TinkerGraphVertexFeatures implements Features.VertexFeatures {

        private final TinkerGraphVertexPropertyFeatures vertexPropertyFeatures = new TinkerGraphVertexPropertyFeatures();
        private TinkerGraphVertexFeatures() {
        }

        @Override
        public Features.VertexPropertyFeatures properties() {
            return vertexPropertyFeatures;
        }

        @Override
        public boolean supportsCustomIds() {
            return false;
        }

        @Override
        public boolean willAllowId(final Object id) {
            return vertexIdManager.allow(id);
        }

        @Override
        public VertexProperty.Cardinality getCardinality(final String key) {
            return defaultVertexPropertyCardinality;
        }

    }
    public class TinkerGraphEdgeFeatures implements Features.EdgeFeatures {

        private TinkerGraphEdgeFeatures() {
        }

        @Override
        public boolean supportsCustomIds() {
            return false;
        }

        @Override
        public boolean willAllowId(final Object id) {
            return edgeIdManager.allow(id);
        }

    }
    public class TinkerGraphGraphFeatures implements Features.GraphFeatures {

        private TinkerGraphGraphFeatures() {
        }

        @Override
        public boolean supportsConcurrentAccess() {
            return false;
        }

        @Override
        public boolean supportsTransactions() {
            return false;
        }

        @Override
        public boolean supportsThreadedTransactions() {
            return false;
        }

    }

    public class TinkerGraphVertexPropertyFeatures implements Features.VertexPropertyFeatures {

        private TinkerGraphVertexPropertyFeatures() {
        }

        @Override
        public boolean supportsCustomIds() {
            return false;
        }

        @Override
        public boolean willAllowId(final Object id) {
            return vertexIdManager.allow(id);
        }
    }

    ///////////// GRAPH SPECIFIC INDEXING METHODS ///////////////

    /**
     * Create an index for said element class ({@link Vertex} or {@link Edge}) and said property key.
     * Whenever an element has the specified key mutated, the index is updated.
     * When the index is created, all existing elements are indexed to ensure that they are captured by the index.
     *
     * @param key          the property key to index
     * @param elementClass the element class to index
     * @param <E>          The type of the element class
     */
    public <E extends Element> void createIndex(final String key, final Class<E> elementClass) {
        if (Vertex.class.isAssignableFrom(elementClass)) {
            if (null == this.vertexIndex) this.vertexIndex = new TinkerIndex<>(this, TinkerVertex.class);
            this.vertexIndex.createKeyIndex(key);
        } else if (Edge.class.isAssignableFrom(elementClass)) {
            if (null == this.edgeIndex) this.edgeIndex = new TinkerIndex<>(this, TinkerEdge.class);
            this.edgeIndex.createKeyIndex(key);
        } else {
            throw new IllegalArgumentException("Class is not indexable: " + elementClass);
        }
    }

    /**
     * Drop the index for the specified element class ({@link Vertex} or {@link Edge}) and key.
     *
     * @param key          the property key to stop indexing
     * @param elementClass the element class of the index to drop
     * @param <E>          The type of the element class
     */
    public <E extends Element> void dropIndex(final String key, final Class<E> elementClass) {
        if (Vertex.class.isAssignableFrom(elementClass)) {
            if (null != this.vertexIndex) this.vertexIndex.dropKeyIndex(key);
        } else if (Edge.class.isAssignableFrom(elementClass)) {
            if (null != this.edgeIndex) this.edgeIndex.dropKeyIndex(key);
        } else {
            throw new IllegalArgumentException("Class is not indexable: " + elementClass);
        }
    }

    /**
     * Return all the keys currently being index for said element class  ({@link Vertex} or {@link Edge}).
     *
     * @param elementClass the element class to get the indexed keys for
     * @param <E>          The type of the element class
     * @return the set of keys currently being indexed
     */
    public <E extends Element> Set<String> getIndexedKeys(final Class<E> elementClass) {
        if (Vertex.class.isAssignableFrom(elementClass)) {
            return null == this.vertexIndex ? Collections.emptySet() : this.vertexIndex.getIndexedKeys();
        } else if (Edge.class.isAssignableFrom(elementClass)) {
            return null == this.edgeIndex ? Collections.emptySet() : this.edgeIndex.getIndexedKeys();
        } else {
            throw new IllegalArgumentException("Class is not indexable: " + elementClass);
        }
    }

    /**
     * Construct an {@link TinkerGraph.IdManager} from the TinkerGraph {@code Configuration}.
     */
    private static IdManager<?> selectIdManager(final Configuration config, final String configKey, final Class<? extends Element> clazz) {
        final String vertexIdManagerConfigValue = config.getString(configKey, DefaultIdManager.ANY.name());
        try {
            return DefaultIdManager.valueOf(vertexIdManagerConfigValue);
        } catch (IllegalArgumentException iae) {
            try {
                return (IdManager) Class.forName(vertexIdManagerConfigValue).newInstance();
            } catch (Exception ex) {
                throw new IllegalStateException(String.format("Could not configure TinkerGraph %s id manager with %s", clazz.getSimpleName(), vertexIdManagerConfigValue));
            }
        }
    }

    /**
     * TinkerGraph will use an implementation of this interface to generate identifiers when a user does not supply
     * them and to handle identifier conversions when querying to provide better flexibility with respect to
     * handling different data types that mean the same thing.  For example, the
     * {@link DefaultIdManager#LONG} implementation will allow {@code g.vertices(1l, 2l)} and
     * {@code g.vertices(1, 2)} to both return values.
     *
     * @param <T> the id type
     */
    public interface IdManager<T> {
        /**
         * Generate an identifier which should be unique to the {@link TinkerGraph} instance.
         */
        T getNextId(final TinkerGraph graph);

        /**
         * Convert an identifier to the type required by the manager.
         */
        T convert(final Object id);

        /**
         * Determine if an identifier is allowed by this manager given its type.
         */
        boolean allow(final Object id);
    }

    /**
     * A default set of {@link IdManager} implementations for common identifier types.
     */
    public enum DefaultIdManager implements IdManager {
        /**
         * Manages identifiers of type {@code Long}. Will convert any class that extends from {@link Number} to a
         * {@link Long} and will also attempt to convert {@code String} values
         */
        LONG {
            @Override
            public Long getNextId(final TinkerGraph graph) {
                return Stream.generate(() -> (graph.currentId.incrementAndGet())).filter(id -> !graph.vertices.containsKey(id) && !graph.edges.containsKey(id)).findAny().get();
            }

            @Override
            public Object convert(final Object id) {
                if (null == id)
                    return null;
                else if (id instanceof Long)
                    return id;
                else if (id instanceof Number)
                    return ((Number) id).longValue();
                else if (id instanceof String)
                    return Long.parseLong((String) id);
                else
                    throw new IllegalArgumentException(String.format("Expected an id that is convertible to Long but received %s", id.getClass()));
            }

            @Override
            public boolean allow(final Object id) {
                return id instanceof Number || id instanceof String;
            }
        },

        /**
         * Manages identifiers of type {@code Integer}. Will convert any class that extends from {@link Number} to a
         * {@link Integer} and will also attempt to convert {@code String} values
         */
        INTEGER {
            @Override
            public Integer getNextId(final TinkerGraph graph) {
                return Stream.generate(() -> (graph.currentId.incrementAndGet())).map(Long::intValue).filter(id -> !graph.vertices.containsKey(id) && !graph.edges.containsKey(id)).findAny().get();
            }

            @Override
            public Object convert(final Object id) {
                if (null == id)
                    return null;
                else if (id instanceof Integer)
                    return id;
                else if (id instanceof Number)
                    return ((Number) id).intValue();
                else if (id instanceof String)
                    return Integer.parseInt((String) id);
                else
                    throw new IllegalArgumentException(String.format("Expected an id that is convertible to Integer but received %s", id.getClass()));
            }

            @Override
            public boolean allow(final Object id) {
                return id instanceof Number || id instanceof String;
            }
        },

        /**
         * Manages identifiers of type {@link java.util.UUID}. Will convert {@code String} values to
         * {@link java.util.UUID}.
         */
        UUID {
            @Override
            public UUID getNextId(final TinkerGraph graph) {
                return java.util.UUID.randomUUID();
            }

            @Override
            public Object convert(final Object id) {
                if (null == id)
                    return null;
                else if (id instanceof java.util.UUID)
                    return id;
                else if (id instanceof String)
                    return java.util.UUID.fromString((String) id);
                else
                    throw new IllegalArgumentException(String.format("Expected an id that is convertible to UUID but received %s", id.getClass()));
            }

            @Override
            public boolean allow(final Object id) {
                return id instanceof UUID || id instanceof String;
            }
        },

        /**
         * Manages identifiers of any type.  This represents the default way {@link TinkerGraph} has always worked.
         * In other words, there is no identifier conversion so if the identifier of a vertex is a {@code Long}, then
         * trying to request it with an {@code Integer} will have no effect. Also, like the original
         * {@link TinkerGraph}, it will generate {@link Long} values for identifiers.
         */
        ANY {
            @Override
            public Long getNextId(final TinkerGraph graph) {
                return Stream.generate(() -> (graph.currentId.incrementAndGet())).filter(id -> !graph.vertices.containsKey(id) && !graph.edges.containsKey(id)).findAny().get();
            }

            @Override
            public Object convert(final Object id) {
                return id;
            }

            @Override
            public boolean allow(final Object id) {
                return true;
            }
        }
    }
}<|MERGE_RESOLUTION|>--- conflicted
+++ resolved
@@ -28,12 +28,9 @@
 import org.apache.tinkerpop.gremlin.structure.Transaction;
 import org.apache.tinkerpop.gremlin.structure.Vertex;
 import org.apache.tinkerpop.gremlin.structure.VertexProperty;
-<<<<<<< HEAD
 import org.apache.tinkerpop.gremlin.structure.io.Io;
-=======
 import org.apache.tinkerpop.gremlin.structure.io.IoCore;
 import org.apache.tinkerpop.gremlin.structure.io.gryo.GryoMapper;
->>>>>>> 78cfe5b1
 import org.apache.tinkerpop.gremlin.structure.util.ElementHelper;
 import org.apache.tinkerpop.gremlin.structure.util.GraphFactory;
 import org.apache.tinkerpop.gremlin.structure.util.StringFactory;
@@ -319,9 +316,9 @@
     public class TinkerGraphFeatures implements Features {
 
         private final TinkerGraphGraphFeatures graphFeatures = new TinkerGraphGraphFeatures();
-
-        private final TinkerGraphEdgeFeatures edgeFeatures = new TinkerGraphEdgeFeatures();
+private final TinkerGraphEdgeFeatures edgeFeatures = new TinkerGraphEdgeFeatures();
         private final TinkerGraphVertexFeatures vertexFeatures = new TinkerGraphVertexFeatures();
+        
         private TinkerGraphFeatures() {
         }
 
@@ -346,9 +343,11 @@
         }
 
     }
+    
     public class TinkerGraphVertexFeatures implements Features.VertexFeatures {
 
         private final TinkerGraphVertexPropertyFeatures vertexPropertyFeatures = new TinkerGraphVertexPropertyFeatures();
+        
         private TinkerGraphVertexFeatures() {
         }
 
@@ -371,8 +370,8 @@
         public VertexProperty.Cardinality getCardinality(final String key) {
             return defaultVertexPropertyCardinality;
         }
-
-    }
+    }
+    
     public class TinkerGraphEdgeFeatures implements Features.EdgeFeatures {
 
         private TinkerGraphEdgeFeatures() {
@@ -387,8 +386,8 @@
         public boolean willAllowId(final Object id) {
             return edgeIdManager.allow(id);
         }
-
-    }
+    }
+    
     public class TinkerGraphGraphFeatures implements Features.GraphFeatures {
 
         private TinkerGraphGraphFeatures() {
