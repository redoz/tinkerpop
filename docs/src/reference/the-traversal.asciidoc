--- conflicted
+++ resolved
@@ -2961,12 +2961,7 @@
 WARNING: The anonymous traversal of `where()` processes the current object "locally". In OLAP, where the atomic unit
 of computing is the vertex and its local "star graph," it is important that the anonymous traversal does not leave
 the confines of the vertex's star graph. In other words, it can not traverse to an adjacent vertex's properties or
-<<<<<<< HEAD
-edges. Note that is only a temporary limitation that will be addressed in a future version of TinkerPop (see
-link:https://issues.apache.org/jira/browse/TINKERPOP-693[TINKERPOP-693]).
-=======
-edges. 
->>>>>>> 04969222
+edges.
 
 *Additional References*
 
