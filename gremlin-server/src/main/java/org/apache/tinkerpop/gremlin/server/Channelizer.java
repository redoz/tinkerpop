--- conflicted
+++ resolved
@@ -34,10 +34,7 @@
     /**
      * This method is called just after the {@code Channelizer} is initialized.
      */
-<<<<<<< HEAD
     public void init(final ServerGremlinExecutor serverGremlinExecutor);
-=======
-    public void init(final ServerGremlinExecutor<EventLoopGroup> serverGremlinExecutor);
 
     /**
      * Create a message to send to seemingly dead clients to see if they respond back. The message sent will be
@@ -55,5 +52,4 @@
     public default boolean supportsIdleMonitor() {
         return false;
     }
->>>>>>> d9705644
 }